#[repr(u32)]
pub enum ESDAMessageID {
    SetTargetVelLeft = 1,
    SetTargetVelRight = 2,
    CurrentVelLeft = 3,
    CurrentVelRight = 4,
    CurrentDSPLeft = 5,
    CurrentDSPRight = 6,
    SteerAmount = 7,
    MCUState = 16,
    MCUErrorState = 17,
    ESTOP = 8,
    SetAutonomousMode = 9,
}

pub struct ESDAMessage {
<<<<<<< HEAD
    id: ESDAMessageID,
    data: f32
=======
    pub id: ESDAMessageID,
    pub data: f32,
}

impl ESDAMessage {
    /// Converts a slice of little endian bytes to an ESDAMessage
    pub fn from_le_bytes(bytes: &[u8]) -> Result<Self, &[u8]> {
        // Return an error immediately if the slice is the wrong length
        if bytes.len() != 8 {
            return Err(bytes);
        }

        // Convert the first four bytes of the slice into a u32
        let mut id: [u8; 4] = [0; 4];
        id.copy_from_slice(&bytes[0..3]);
        let id: u32 = u32::from_le_bytes(id);

        let id: ESDAMessageID = match id {
            1 => ESDAMessageID::SetTargetVelLeft,
            2 => ESDAMessageID::SetTargetVelRight,
            3 => ESDAMessageID::CurrentVelLeft,
            4 => ESDAMessageID::CurrentVelRight,
            5 => ESDAMessageID::CurrentDSPLeft,
            6 => ESDAMessageID::CurrentDSPRight,
            7 => ESDAMessageID::SteerAmount,
            8 => ESDAMessageID::ESTOP,
            9 => ESDAMessageID::SetAutonomousMode,
            16 => ESDAMessageID::MCUState,
            17 => ESDAMessageID::MCUErrorState,
            // Error if the value is invalid
            _ => return Err(bytes),
        };

        // Store the last four bytes of the message in an array
        let mut value: [u8; 4] = [0; 4];
        value.copy_from_slice(&bytes[4..7]);
        // Convert the last four bytes
        let value: f32 = f32::from_le_bytes(value);

        // Return the id and value packaged into an ESDAMessage
        Ok(ESDAMessage { id, data: value })
    }

    /// Converts a slice of big endian bytes to an ESDAMessage
    pub fn from_be_bytes(bytes: &[u8]) -> Result<Self, &[u8]> {
        // Return an error immediately if the slice is the wrong length
        if bytes.len() != 8 {
            return Err(bytes);
        }

        // Convert the first four bytes of the slice into a u32
        let mut id: [u8; 4] = [0; 4];
        id.copy_from_slice(&bytes[0..3]);
        let id: u32 = u32::from_be_bytes(id);

        let id: ESDAMessageID = match id {
            1 => ESDAMessageID::SetTargetVelLeft,
            2 => ESDAMessageID::SetTargetVelRight,
            3 => ESDAMessageID::CurrentVelLeft,
            4 => ESDAMessageID::CurrentVelRight,
            5 => ESDAMessageID::CurrentDSPLeft,
            6 => ESDAMessageID::CurrentDSPRight,
            7 => ESDAMessageID::SteerAmount,
            8 => ESDAMessageID::ESTOP,
            9 => ESDAMessageID::SetAutonomousMode,
            16 => ESDAMessageID::MCUState,
            17 => ESDAMessageID::MCUErrorState,
            // Error if the value is invalid
            _ => return Err(bytes),
        };

        // Store the last four bytes of the message in an array
        let mut value: [u8; 4] = [0; 4];
        value.copy_from_slice(&bytes[4..7]);
        // Convert the last four bytes
        let value: f32 = f32::from_be_bytes(value);

        // Return the id and value packaged into an ESDAMessage
        Ok(ESDAMessage { id, data: value })
    }

    /// Converts this ESDAMessage into byte form
    pub fn to_le_bytes(&self) -> [u8; 8] {
        let mut byte_form: [u8; 8] = [0; 8];

        // Convert the id to bytes
        // NOTE: DOUBLE CHECK CORRECT ENDIANNESS
        let id_quartet: [u8; 4] = (self.id as u32).to_le_bytes();
        // Copy the bytes to the output buffer
        byte_form[0..3].copy_from_slice(&id_quartet);

        // Copy the bytes to the output buffer
        let value_quartet: [u8; 4] = self.data.to_le_bytes();
        byte_form[4..7].copy_from_slice(&value_quartet);

        byte_form
    }

    /// Converts this ESDAMessage into big endian byte form
    pub fn to_be_bytes(&self) -> [u8; 8] {
        let mut byte_form: [u8; 8] = [0; 8];

        // Convert the id to bytes
        // NOTE: DOUBLE CHECK CORRECT ENDIANNESS
        let id_quartet: [u8; 4] = (self.id as u32).to_be_bytes();
        // Copy the bytes to the output buffer
        byte_form[0..3].copy_from_slice(&id_quartet);

        // Copy the bytes to the output buffer
        let value_quartet: [u8; 4] = self.data.to_be_bytes();
        byte_form[4..7].copy_from_slice(&value_quartet);

        byte_form
    }
>>>>>>> 6c18c70a
}<|MERGE_RESOLUTION|>--- conflicted
+++ resolved
@@ -1,4 +1,6 @@
 #[repr(u32)]
+/// Convenient wrapper around the u32 used to denote the 'topic' being described by a control message
+#[derive(Clone, Copy, Debug)]
 pub enum ESDAMessageID {
     SetTargetVelLeft = 1,
     SetTargetVelRight = 2,
@@ -13,11 +15,9 @@
     SetAutonomousMode = 9,
 }
 
+/// Struct wrapper around the u32 used to denote the 'topic' being described by a control message
+#[derive(Clone, Copy, Debug)]
 pub struct ESDAMessage {
-<<<<<<< HEAD
-    id: ESDAMessageID,
-    data: f32
-=======
     pub id: ESDAMessageID,
     pub data: f32,
 }
@@ -132,5 +132,4 @@
 
         byte_form
     }
->>>>>>> 6c18c70a
 }