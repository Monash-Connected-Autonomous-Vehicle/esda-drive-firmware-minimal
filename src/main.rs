--- conflicted
+++ resolved
@@ -11,19 +11,13 @@
 #![no_main]
 #![allow(dead_code)]
 
-<<<<<<< HEAD
+use core::{cell::RefCell, sync::atomic::Ordering};
+
+use atomic_float::AtomicF32;
+use critical_section::Mutex;
 use embassy_executor::Spawner;
 use embassy_futures::select::{select, Either};
 use embassy_time::{Duration, Ticker};
-use esp_backtrace as _;
-use esp_hal::{
-    clock::ClockControl,
-=======
-use core::{cell::RefCell, sync::atomic::Ordering};
-
-use atomic_float::AtomicF32;
-use critical_section::Mutex;
-use embassy_executor::Spawner;
 use embassy_sync::{blocking_mutex::raw::NoopRawMutex, signal::Signal};
 use esp_backtrace as _;
 use esp_hal::{
@@ -31,38 +25,31 @@
     gpio::{Event, GpioPin, Input, Io, Level, Pull},
     macros::ram,
     mcpwm::{operator::PwmPinConfig, timer::PwmWorkingMode, McPwm, PeripheralClockConfig},
->>>>>>> 6c18c70a
     peripherals::Peripherals,
     prelude::*,
     rng::Rng,
     system::SystemControl,
-<<<<<<< HEAD
-    timer::{ErasedTimer, OneShotTimer, PeriodicTimer},
+    timer::{timg::TimerGroup, ErasedTimer, OneShotTimer, PeriodicTimer},
+    uart::{self, config::AtCmdConfig},
 };
 use esp_println::println;
+use static_cell::StaticCell;
+
+/// Module containing interface types for communicating with controller (via esp-now) and the computer (via serial)
+mod esda_interface;
+
+// Don't ask
+mod pwm_extension;
+
+/// Module containing code for esda serial interface
+mod esda_serial;
+mod esda_throttle;
+
 use esp_wifi::{
     esp_now::{PeerInfo, BROADCAST_ADDRESS},
     initialize,
     EspWifiInitFor,
 };
-
-// When you are okay with using a nightly compiler it's better to use https://docs.rs/static_cell/2.1.0/static_cell/macro.make_static.html
-=======
-    timer::{timg::TimerGroup, ErasedTimer, OneShotTimer},
-    uart::{self, config::AtCmdConfig},
-};
-use esp_println::println;
-use static_cell::StaticCell;
-
-/// Module containing interface types for communicating with controller (via esp-now) and the computer (via serial)
-mod esda_interface;
-
-// Don't ask
-mod pwm_extension;
-
-/// Module containing code for esda serial interface
-mod esda_serial;
-mod esda_throttle;
 
 // 18, 19, 21
 const ENCODER_LEFT_A_PIN: u8 = 18;
@@ -84,7 +71,6 @@
 
 // Register the mk_static utility macro
 // NOTE: If using nightly compiler then use use https://docs.rs/static_cell/2.1.0/static_cell/macro.make_static.html instead
->>>>>>> 6c18c70a
 macro_rules! mk_static {
     ($t:ty,$val:expr) => {{
         static STATIC_CELL: static_cell::StaticCell<$t> = static_cell::StaticCell::new();
@@ -95,92 +81,14 @@
 }
 
 #[main]
-async fn main(_spawner: Spawner) -> ! {
+async fn main(spawner: Spawner) -> ! {
     esp_println::logger::init_logger_from_env();
 
-<<<<<<< HEAD
-    let peripherals = Peripherals::take();
-
-    let system = SystemControl::new(peripherals.SYSTEM);
-    let clocks = ClockControl::max(system.clock_control).freeze();
-
-    let timer = PeriodicTimer::new(
-        esp_hal::timer::timg::TimerGroup::new(peripherals.TIMG0, &clocks, None)
-            .timer0
-            .into(),
-    );
-
-    let init = initialize(
-        EspWifiInitFor::Wifi,
-        timer,
-        Rng::new(peripherals.RNG),
-        peripherals.RADIO_CLK,
-        &clocks,
-    )
-    .unwrap();
-
-    let wifi = peripherals.WIFI;
-    let mut esp_now = esp_wifi::esp_now::EspNow::new(&init, wifi).unwrap();
-    println!("esp-now version {}", esp_now.get_version().unwrap());
-
-    #[cfg(feature = "esp32")]
-    {
-        let timg1 = esp_hal::timer::timg::TimerGroup::new(peripherals.TIMG1, &clocks, None);
-        esp_hal_embassy::init(
-            &clocks,
-            mk_static!(
-                [OneShotTimer<ErasedTimer>; 1],
-                [OneShotTimer::new(timg1.timer0.into())]
-            ),
-        );
-    }
-
-    #[cfg(not(feature = "esp32"))]
-    {
-        let systimer = esp_hal::timer::systimer::SystemTimer::new(peripherals.SYSTIMER);
-        esp_hal_embassy::init(
-            &clocks,
-            mk_static!(
-                [OneShotTimer<ErasedTimer>; 1],
-                [OneShotTimer::new(systimer.alarm0.into())]
-            ),
-        );
-    }
-
-    let mut ticker = Ticker::every(Duration::from_secs(5));
-    loop {
-        let res = select(ticker.next(), async {
-            let r = esp_now.receive_async().await;
-            println!("Received {:?}", r);
-            if r.info.dst_address == BROADCAST_ADDRESS {
-                if !esp_now.peer_exists(&r.info.src_address) {
-                    esp_now
-                        .add_peer(PeerInfo {
-                            peer_address: r.info.src_address,
-                            lmk: None,
-                            channel: None,
-                            encrypt: false,
-                        })
-                        .unwrap();
-                }
-                let status = esp_now.send_async(&r.info.src_address, b"Hello Peer").await;
-                println!("Send hello to peer status: {:?}", status);
-            }
-        })
-        .await;
-
-        match res {
-            Either::First(_) => {
-                println!("Send");
-                let status = esp_now.send_async(&BROADCAST_ADDRESS, b"0123456789").await;
-                println!("Send broadcast status: {:?}", status)
-            }
-            Either::Second(_) => (),
-=======
     println!("Beginning Asterius Firmware Initialisation...");
     println!("Initialising Runtime...");
     // Initialise Peripherals handle
     let peripherals = Peripherals::take();
+
     // Initialise system control handle
     let system = SystemControl::new(peripherals.SYSTEM);
     // Configure clocks and lock settings until next reboot
@@ -305,7 +213,58 @@
     spawner.spawn(esda_serial::writer(tx)).ok();
     println!("Finished UART Initialisation!");
 
-    println!("Fully Initialised!");
+    println!("Starting esp-now Initialisation");
+    let timer = PeriodicTimer::new(
+        esp_hal::timer::timg::TimerGroup::new(peripherals.TIMG1, &clocks, None)
+            .timer1
+            .into(),
+    );
+
+    let init = initialize(
+        EspWifiInitFor::Wifi,
+        timer,
+        Rng::new(peripherals.RNG),
+        peripherals.RADIO_CLK,
+        &clocks,
+    )
+    .unwrap();
+
+    let wifi = peripherals.WIFI;
+    let mut esp_now = esp_wifi::esp_now::EspNow::new(&init, wifi).unwrap();
+    println!("esp-now version {}", esp_now.get_version().unwrap());
+
+    let mut ticker = Ticker::every(Duration::from_secs(5));
+    loop {
+        let res = select(ticker.next(), async {
+            let r = esp_now.receive_async().await;
+            println!("Received {:?}", r);
+            if r.info.dst_address == BROADCAST_ADDRESS {
+                if !esp_now.peer_exists(&r.info.src_address) {
+                    esp_now
+                        .add_peer(PeerInfo {
+                            peer_address: r.info.src_address,
+                            lmk: None,
+                            channel: None,
+                            encrypt: false,
+                        })
+                        .unwrap();
+                }
+                let status = esp_now.send_async(&r.info.src_address, b"Hello Peer").await;
+                println!("Send hello to peer status: {:?}", status);
+            }
+        })
+        .await;
+
+        match res {
+            Either::First(_) => {
+                println!("Send");
+                let status = esp_now.send_async(&BROADCAST_ADDRESS, b"0123456789").await;
+                println!("Send broadcast status: {:?}", status)
+            }
+            Either::Second(_) => (),
+        }
+
+    }
 }
 
 #[handler]
@@ -367,7 +326,6 @@
                 .as_mut()
                 .unwrap()
                 .clear_interrupt()
->>>>>>> 6c18c70a
         }
-    }
+    });
 }